--- conflicted
+++ resolved
@@ -20,11 +20,7 @@
 EMAIL = "rhausen@ucsc.edu"
 AUTHOR = "Ryan Hausen & Brant Robertson"
 REQUIRES_PYTHON = ">=3.6"
-<<<<<<< HEAD
-VERSION = "0.1.1"
-=======
 VERSION = "0.2.0"
->>>>>>> cd2b0a99
 
 # What packages are required for this module to be executed?
 REQUIRED = [
